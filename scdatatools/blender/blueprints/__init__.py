--- conflicted
+++ resolved
@@ -101,7 +101,7 @@
     helpers: dict = None,
     has_tints: bool = False,
     importer: callable = DEFAULT_MODEL_IMPORTER,
-) -> (object, bool):
+) -> typing.Tuple[object, bool)]:
     """
     Returns the `Collection` for the given `geom_file`. Imports the given geometry into `geometry_collection` if it has
     not already been imported.
@@ -132,13 +132,6 @@
         # Already loaded, return the collection
         gc = geometry_collection.children[geom_key]
         if gc["filename"].lower() != geom_file.as_posix().lower():
-<<<<<<< HEAD
-            # if geom_file.suffix == '.chr' or Path(gc["filename"]).suffix == '.chr':
-            #     return gc, False   # if the collision is a chr, accept using the other model  # TODO: handle this better
-            raise ValueError(f"geom_key collision! {geom_key} - "
-                             f"gc_filename: {gc['filename'].lower()} "
-                             f"geom_file: {geom_file.as_posix().lower()}")
-=======
             if geom_file.suffix == ".chr" or Path(gc["filename"]).suffix == ".chr":
                 return (
                     gc,
@@ -149,7 +142,6 @@
                 f"gc_filename: {gc['filename'].lower()} "
                 f"geom_file: {geom_file.as_posix().lower()}"
             )
->>>>>>> 7e390d54
         return gc, False
 
     try:
